"""The WaveBlocks Project

Compute the action of the gradient operator applied to a Hagedorn wavepacket.

@author: R. Bourquin
@copyright: Copyright (C) 2012, 2013 R. Bourquin
@license: Modified BSD License
"""

from numpy import zeros, complexfloating, conjugate, squeeze
from scipy import sqrt

from Gradient import Gradient

__all__ = ["GradientHAWP"]


class GradientHAWP(Gradient):
    r"""This class implements the computation of the action of the
    gradient operator :math:`-i \varepsilon^2 \nabla_x` applied to
    a Hagedorn wavepacket :math:`\Psi`.
    """

    def __init__(self):
        pass


    def apply_gradient(self, wavepacket, component=0, as_packet=False):
        r"""Compute the effect of the gradient operator :math:`-i \varepsilon^2 \nabla_x` on the basis
        functions :math:`\phi(x)` of a component :math:`\Phi_i` of the Hagedorn wavepacket :math:`\Psi`.

        :param wavepacket: The wavepacket :math:`\Psi` containing :math:`\Phi_i`.
        :type wavepacket: A :py:class:`HagedornWavepacketBase` subclass instance.
        :param component: The index :math:`i` of the component :math:`\Phi_i`.
        :type component: Integer.
        :param as_packet: Whether to return a full packet.
        :type as_packet: Boolean, default is ``False``.
        :return: Extended basis shape :math:`\mathfrak{\dot{K}}` and new coefficients :math:`c^\prime`.
<<<<<<< HEAD
                 If requested, copies of the original wavepacket is returned with these new values set.
=======
                 If requested, copies of the original wavepacket are returned with these new values set.
>>>>>>> 87f7e1dd
                 There is one packet for each component of the gradient.
        """
        # TODO: Consider moving this method into the HAWP class?
        D = wavepacket.get_dimension()
        eps = wavepacket.get_eps()
        q, p, Q, P, S = wavepacket.get_parameters(component=component)
        Pbar = conjugate(P)
        coeffs = wavepacket.get_coefficients(component=component)

        # Prepare storage for new coefficients
        K = wavepacket.get_basis_shapes(component=component)
        Ke = K.extend()
        size = Ke.get_basis_size()
        cnew = zeros((size,D), dtype=complexfloating)

        # We implement the more efficient scatter type stencil here
        for k in K.get_node_iterator():
            # Central phi_i coefficient
            cnew[Ke[k],:] += squeeze(coeffs[K[k]] * p)

            # Backward neighbours phi_{i - e_d}
            nbw = Ke.get_neighbours(k, selection="backward")

            for d, nb in nbw:
                cnew[Ke[nb],:] += sqrt(eps**2/2.0) * sqrt(k[d]) * coeffs[K[k]] * Pbar[:,d]

            # Forward neighbours phi_{i + e_d}
            nfw = Ke.get_neighbours(k, selection="forward")

            for d, nb in nfw:
                cnew[Ke[nb],:] += sqrt(eps**2/2.0) * sqrt(k[d]+1.0) * coeffs[K[k]] * P[:,d]

        if as_packet is True:
            new_wps = []
            for d in xrange(D):
                hawp_new = wavepacket.clone()
                hawp_new.set_basis_shapes(Ke, component=component)
                hawp_new.set_coefficients(cnew[:,d], component=component)
                new_wps.append(hawp_new)
            return new_wps
        else:
            return (Ke, cnew)<|MERGE_RESOLUTION|>--- conflicted
+++ resolved
@@ -36,11 +36,7 @@
         :param as_packet: Whether to return a full packet.
         :type as_packet: Boolean, default is ``False``.
         :return: Extended basis shape :math:`\mathfrak{\dot{K}}` and new coefficients :math:`c^\prime`.
-<<<<<<< HEAD
-                 If requested, copies of the original wavepacket is returned with these new values set.
-=======
                  If requested, copies of the original wavepacket are returned with these new values set.
->>>>>>> 87f7e1dd
                  There is one packet for each component of the gradient.
         """
         # TODO: Consider moving this method into the HAWP class?
